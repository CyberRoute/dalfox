module github.com/hahwul/dalfox/v2

go 1.17

require (
	github.com/PuerkitoBio/goquery v1.8.1
	github.com/alecthomas/template v0.0.0-20190718012654-fb15b899a751
	github.com/briandowns/spinner v1.23.0
	github.com/chromedp/cdproto v0.0.0-20230220211738-2b1ec77315c9
	github.com/chromedp/chromedp v0.9.1
	github.com/hahwul/volt v1.0.5
	github.com/labstack/echo/v4 v4.10.2
	github.com/logrusorgru/aurora v2.0.3+incompatible
	github.com/olekukonko/tablewriter v0.0.5
	github.com/sirupsen/logrus v1.9.3
	github.com/spf13/cobra v1.7.0
	github.com/stretchr/testify v1.8.4
	github.com/swaggo/echo-swagger v1.4.0
	github.com/swaggo/swag v1.16.1
	github.com/tidwall/sjson v1.2.5
	github.com/tylerb/graceful v1.2.15
<<<<<<< HEAD
	golang.org/x/sync v0.3.0
	golang.org/x/term v0.8.0
=======
	golang.org/x/sync v0.2.0
	golang.org/x/term v0.9.0
>>>>>>> 0aa7d15c
)

require (
	github.com/KyleBanks/depth v1.2.1 // indirect
	github.com/PuerkitoBio/purell v1.1.1 // indirect
	github.com/PuerkitoBio/urlesc v0.0.0-20170810143723-de5bf2ad4578 // indirect
	github.com/andybalholm/cascadia v1.3.1 // indirect
	github.com/antonfisher/nested-logrus-formatter v1.3.1 // indirect
	github.com/chromedp/sysutil v1.0.0 // indirect
	github.com/davecgh/go-spew v1.1.1 // indirect
	github.com/fatih/color v1.13.0 // indirect
	github.com/go-openapi/jsonpointer v0.19.5 // indirect
	github.com/go-openapi/jsonreference v0.19.6 // indirect
	github.com/go-openapi/spec v0.20.4 // indirect
	github.com/go-openapi/swag v0.19.15 // indirect
	github.com/gobwas/httphead v0.1.0 // indirect
	github.com/gobwas/pool v0.2.1 // indirect
	github.com/gobwas/ws v1.1.0 // indirect
	github.com/golang-jwt/jwt v3.2.2+incompatible // indirect
	github.com/inconshreveable/mousetrap v1.1.0 // indirect
	github.com/josharian/intern v1.0.0 // indirect
	github.com/labstack/gommon v0.4.0 // indirect
	github.com/mailru/easyjson v0.7.7 // indirect
	github.com/mattn/go-colorable v0.1.13 // indirect
	github.com/mattn/go-isatty v0.0.17 // indirect
	github.com/mattn/go-runewidth v0.0.9 // indirect
	github.com/pmezard/go-difflib v1.0.0 // indirect
	github.com/spf13/pflag v1.0.5 // indirect
	github.com/swaggo/files/v2 v2.0.0 // indirect
	github.com/tidwall/gjson v1.14.2 // indirect
	github.com/tidwall/match v1.1.1 // indirect
	github.com/tidwall/pretty v1.2.0 // indirect
	github.com/valyala/bytebufferpool v1.0.0 // indirect
	github.com/valyala/fasttemplate v1.2.2 // indirect
	golang.org/x/crypto v0.6.0 // indirect
	golang.org/x/net v0.8.0 // indirect
	golang.org/x/sys v0.9.0 // indirect
	golang.org/x/text v0.8.0 // indirect
	golang.org/x/time v0.3.0 // indirect
	golang.org/x/tools v0.7.0 // indirect
	gopkg.in/yaml.v2 v2.4.0 // indirect
	gopkg.in/yaml.v3 v3.0.1 // indirect
)<|MERGE_RESOLUTION|>--- conflicted
+++ resolved
@@ -19,13 +19,8 @@
 	github.com/swaggo/swag v1.16.1
 	github.com/tidwall/sjson v1.2.5
 	github.com/tylerb/graceful v1.2.15
-<<<<<<< HEAD
 	golang.org/x/sync v0.3.0
-	golang.org/x/term v0.8.0
-=======
-	golang.org/x/sync v0.2.0
 	golang.org/x/term v0.9.0
->>>>>>> 0aa7d15c
 )
 
 require (
