module github.com/hahwul/dalfox/v2

go 1.19

require (
	github.com/PuerkitoBio/goquery v1.9.2
	github.com/alecthomas/template v0.0.0-20190718012654-fb15b899a751
	github.com/briandowns/spinner v1.23.1
	github.com/chromedp/cdproto v0.0.0-20240801214329-3f85d328b335
	github.com/chromedp/chromedp v0.10.0
	github.com/hahwul/volt v1.0.5
	github.com/labstack/echo/v4 v4.12.0
	github.com/logrusorgru/aurora v2.0.3+incompatible
	github.com/olekukonko/tablewriter v0.0.5
	github.com/sirupsen/logrus v1.9.3
	github.com/spf13/cobra v1.8.1
	github.com/stretchr/testify v1.9.0
	github.com/swaggo/echo-swagger v1.4.1
	github.com/swaggo/swag v1.16.3
	github.com/tidwall/sjson v1.2.5
	github.com/tylerb/graceful v1.2.15
<<<<<<< HEAD
	golang.org/x/sync v0.7.0
	golang.org/x/term v0.23.0
=======
	golang.org/x/sync v0.8.0
	golang.org/x/term v0.21.0
>>>>>>> 05e74701
)

require (
	github.com/KyleBanks/depth v1.2.1 // indirect
	github.com/PuerkitoBio/purell v1.1.1 // indirect
	github.com/PuerkitoBio/urlesc v0.0.0-20170810143723-de5bf2ad4578 // indirect
	github.com/andybalholm/cascadia v1.3.2 // indirect
	github.com/antonfisher/nested-logrus-formatter v1.3.1 // indirect
	github.com/chromedp/sysutil v1.0.0 // indirect
	github.com/davecgh/go-spew v1.1.1 // indirect
	github.com/fatih/color v1.13.0 // indirect
	github.com/ghodss/yaml v1.0.0 // indirect
	github.com/go-openapi/jsonpointer v0.19.5 // indirect
	github.com/go-openapi/jsonreference v0.19.6 // indirect
	github.com/go-openapi/spec v0.20.4 // indirect
	github.com/go-openapi/swag v0.19.15 // indirect
	github.com/gobwas/httphead v0.1.0 // indirect
	github.com/gobwas/pool v0.2.1 // indirect
	github.com/gobwas/ws v1.4.0 // indirect
	github.com/golang-jwt/jwt v3.2.2+incompatible // indirect
	github.com/inconshreveable/mousetrap v1.1.0 // indirect
	github.com/josharian/intern v1.0.0 // indirect
	github.com/labstack/gommon v0.4.2 // indirect
	github.com/mailru/easyjson v0.7.7 // indirect
	github.com/mattn/go-colorable v0.1.13 // indirect
	github.com/mattn/go-isatty v0.0.20 // indirect
	github.com/mattn/go-runewidth v0.0.9 // indirect
	github.com/pmezard/go-difflib v1.0.0 // indirect
	github.com/spf13/pflag v1.0.5 // indirect
	github.com/swaggo/files/v2 v2.0.0 // indirect
	github.com/tidwall/gjson v1.14.2 // indirect
	github.com/tidwall/match v1.1.1 // indirect
	github.com/tidwall/pretty v1.2.0 // indirect
	github.com/valyala/bytebufferpool v1.0.0 // indirect
	github.com/valyala/fasttemplate v1.2.2 // indirect
	golang.org/x/crypto v0.22.0 // indirect
	golang.org/x/net v0.24.0 // indirect
	golang.org/x/sys v0.23.0 // indirect
	golang.org/x/text v0.14.0 // indirect
	golang.org/x/time v0.5.0 // indirect
	golang.org/x/tools v0.7.0 // indirect
	gopkg.in/yaml.v2 v2.4.0 // indirect
	gopkg.in/yaml.v3 v3.0.1 // indirect
)<|MERGE_RESOLUTION|>--- conflicted
+++ resolved
@@ -19,13 +19,8 @@
 	github.com/swaggo/swag v1.16.3
 	github.com/tidwall/sjson v1.2.5
 	github.com/tylerb/graceful v1.2.15
-<<<<<<< HEAD
-	golang.org/x/sync v0.7.0
 	golang.org/x/term v0.23.0
-=======
 	golang.org/x/sync v0.8.0
-	golang.org/x/term v0.21.0
->>>>>>> 05e74701
 )
 
 require (
