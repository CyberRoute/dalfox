module github.com/hahwul/dalfox/v2

go 1.17

require (
	github.com/PuerkitoBio/goquery v1.8.1
	github.com/alecthomas/template v0.0.0-20190718012654-fb15b899a751
	github.com/briandowns/spinner v1.23.0
	github.com/chromedp/cdproto v0.0.0-20231011050154-1d073bb38998
	github.com/chromedp/chromedp v0.9.3
	github.com/hahwul/volt v1.0.5
	github.com/labstack/echo/v4 v4.11.3
	github.com/logrusorgru/aurora v2.0.3+incompatible
	github.com/olekukonko/tablewriter v0.0.5
	github.com/sirupsen/logrus v1.9.3
	github.com/spf13/cobra v1.8.0
	github.com/stretchr/testify v1.8.4
	github.com/swaggo/echo-swagger v1.4.1
	github.com/swaggo/swag v1.16.2
	github.com/tidwall/sjson v1.2.5
	github.com/tylerb/graceful v1.2.15
<<<<<<< HEAD
	golang.org/x/sync v0.5.0
	golang.org/x/term v0.16.0
=======
	golang.org/x/sync v0.6.0
	golang.org/x/term v0.15.0
>>>>>>> 41f771bd
)

require (
	github.com/KyleBanks/depth v1.2.1 // indirect
	github.com/PuerkitoBio/purell v1.1.1 // indirect
	github.com/PuerkitoBio/urlesc v0.0.0-20170810143723-de5bf2ad4578 // indirect
	github.com/andybalholm/cascadia v1.3.1 // indirect
	github.com/antonfisher/nested-logrus-formatter v1.3.1 // indirect
	github.com/chromedp/sysutil v1.0.0 // indirect
	github.com/davecgh/go-spew v1.1.1 // indirect
	github.com/fatih/color v1.13.0 // indirect
	github.com/ghodss/yaml v1.0.0 // indirect
	github.com/go-openapi/jsonpointer v0.19.5 // indirect
	github.com/go-openapi/jsonreference v0.19.6 // indirect
	github.com/go-openapi/spec v0.20.4 // indirect
	github.com/go-openapi/swag v0.19.15 // indirect
	github.com/gobwas/httphead v0.1.0 // indirect
	github.com/gobwas/pool v0.2.1 // indirect
	github.com/gobwas/ws v1.3.0 // indirect
	github.com/golang-jwt/jwt v3.2.2+incompatible // indirect
	github.com/inconshreveable/mousetrap v1.1.0 // indirect
	github.com/josharian/intern v1.0.0 // indirect
	github.com/labstack/gommon v0.4.0 // indirect
	github.com/mailru/easyjson v0.7.7 // indirect
	github.com/mattn/go-colorable v0.1.13 // indirect
	github.com/mattn/go-isatty v0.0.19 // indirect
	github.com/mattn/go-runewidth v0.0.9 // indirect
	github.com/pmezard/go-difflib v1.0.0 // indirect
	github.com/spf13/pflag v1.0.5 // indirect
	github.com/swaggo/files/v2 v2.0.0 // indirect
	github.com/tidwall/gjson v1.14.2 // indirect
	github.com/tidwall/match v1.1.1 // indirect
	github.com/tidwall/pretty v1.2.0 // indirect
	github.com/valyala/bytebufferpool v1.0.0 // indirect
	github.com/valyala/fasttemplate v1.2.2 // indirect
	golang.org/x/crypto v0.17.0 // indirect
	golang.org/x/net v0.17.0 // indirect
	golang.org/x/sys v0.16.0 // indirect
	golang.org/x/text v0.14.0 // indirect
	golang.org/x/time v0.3.0 // indirect
	golang.org/x/tools v0.7.0 // indirect
	gopkg.in/yaml.v2 v2.4.0 // indirect
	gopkg.in/yaml.v3 v3.0.1 // indirect
)<|MERGE_RESOLUTION|>--- conflicted
+++ resolved
@@ -19,13 +19,8 @@
 	github.com/swaggo/swag v1.16.2
 	github.com/tidwall/sjson v1.2.5
 	github.com/tylerb/graceful v1.2.15
-<<<<<<< HEAD
-	golang.org/x/sync v0.5.0
+	golang.org/x/sync v0.6.0
 	golang.org/x/term v0.16.0
-=======
-	golang.org/x/sync v0.6.0
-	golang.org/x/term v0.15.0
->>>>>>> 41f771bd
 )
 
 require (
